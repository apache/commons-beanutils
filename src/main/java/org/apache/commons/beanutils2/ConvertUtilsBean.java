/*
 * Licensed to the Apache Software Foundation (ASF) under one or more
 * contributor license agreements.  See the NOTICE file distributed with
 * this work for additional information regarding copyright ownership.
 * The ASF licenses this file to You under the Apache License, Version 2.0
 * (the "License"); you may not use this file except in compliance with
 * the License.  You may obtain a copy of the License at
 *
 *      http://www.apache.org/licenses/LICENSE-2.0
 *
 * Unless required by applicable law or agreed to in writing, software
 * distributed under the License is distributed on an "AS IS" BASIS,
 * WITHOUT WARRANTIES OR CONDITIONS OF ANY KIND, either express or implied.
 * See the License for the specific language governing permissions and
 * limitations under the License.
 */


package org.apache.commons.beanutils2;


import java.io.File;
import java.lang.reflect.Array;
import java.math.BigDecimal;
import java.math.BigInteger;
import java.net.URI;
import java.net.URL;
import java.nio.file.Path;
import java.sql.Timestamp;
import java.time.Duration;
import java.time.LocalDate;
import java.time.LocalDateTime;
import java.time.LocalTime;
import java.time.MonthDay;
import java.time.OffsetDateTime;
import java.time.OffsetTime;
import java.time.Period;
import java.time.Year;
import java.time.YearMonth;
import java.time.ZoneId;
import java.time.ZoneOffset;
import java.time.ZonedDateTime;
import java.util.Calendar;
import java.util.Collection;
import java.util.UUID;

import org.apache.commons.beanutils2.converters.ArrayConverter;
import org.apache.commons.beanutils2.converters.BigDecimalConverter;
import org.apache.commons.beanutils2.converters.BigIntegerConverter;
import org.apache.commons.beanutils2.converters.BooleanConverter;
import org.apache.commons.beanutils2.converters.ByteConverter;
import org.apache.commons.beanutils2.converters.CalendarConverter;
import org.apache.commons.beanutils2.converters.CharacterConverter;
import org.apache.commons.beanutils2.converters.ClassConverter;
import org.apache.commons.beanutils2.converters.ConverterFacade;
import org.apache.commons.beanutils2.converters.DateConverter;
import org.apache.commons.beanutils2.converters.DoubleConverter;
<<<<<<< HEAD
import org.apache.commons.beanutils2.converters.EnumConverter;
=======
import org.apache.commons.beanutils2.converters.DurationConverter;
>>>>>>> 6c0432a4
import org.apache.commons.beanutils2.converters.FileConverter;
import org.apache.commons.beanutils2.converters.FloatConverter;
import org.apache.commons.beanutils2.converters.IntegerConverter;
import org.apache.commons.beanutils2.converters.LocalDateConverter;
import org.apache.commons.beanutils2.converters.LocalDateTimeConverter;
import org.apache.commons.beanutils2.converters.LocalTimeConverter;
import org.apache.commons.beanutils2.converters.LongConverter;
import org.apache.commons.beanutils2.converters.MonthDayConverter;
import org.apache.commons.beanutils2.converters.OffsetDateTimeConverter;
import org.apache.commons.beanutils2.converters.OffsetTimeConverter;
import org.apache.commons.beanutils2.converters.PathConverter;
import org.apache.commons.beanutils2.converters.PeriodConverter;
import org.apache.commons.beanutils2.converters.ShortConverter;
import org.apache.commons.beanutils2.converters.SqlDateConverter;
import org.apache.commons.beanutils2.converters.SqlTimeConverter;
import org.apache.commons.beanutils2.converters.SqlTimestampConverter;
import org.apache.commons.beanutils2.converters.StringConverter;
import org.apache.commons.beanutils2.converters.URIConverter;
import org.apache.commons.beanutils2.converters.URLConverter;
import org.apache.commons.beanutils2.converters.UUIDConverter;
import org.apache.commons.beanutils2.converters.YearConverter;
import org.apache.commons.beanutils2.converters.YearMonthConverter;
import org.apache.commons.beanutils2.converters.ZoneIdConverter;
import org.apache.commons.beanutils2.converters.ZoneOffsetConverter;
import org.apache.commons.beanutils2.converters.ZonedDateTimeConverter;
import org.apache.commons.logging.Log;
import org.apache.commons.logging.LogFactory;


/**
 * <p>Utility methods for converting String scalar values to objects of the
 * specified Class, String arrays to arrays of the specified Class.  The
 * actual {@link Converter} instance to be used can be registered for each
 * possible destination Class.  Unless you override them, standard
 * {@link Converter} instances are provided for all of the following
 * destination Classes:</p>
 * <ul>
 * <li>java.lang.BigDecimal (no default value)</li>
 * <li>java.lang.BigInteger (no default value)</li>
 * <li>boolean and java.lang.Boolean (default to false)</li>
 * <li>byte and java.lang.Byte (default to zero)</li>
 * <li>char and java.lang.Character (default to a space)</li>
 * <li>java.lang.Class (no default value)</li>
 * <li>double and java.lang.Double (default to zero)</li>
 * <li>float and java.lang.Float (default to zero)</li>
 * <li>int and java.lang.Integer (default to zero)</li>
 * <li>long and java.lang.Long (default to zero)</li>
 * <li>short and java.lang.Short (default to zero)</li>
 * <li>java.lang.String (default to null)</li>
 * <li>java.lang.Enum (default to null)</li>
 * <li>java.io.File (no default value)</li>
 * <li>java.nio.file.Path (no default value)</li>
 * <li>java.net.URL (no default value)</li>
 * <li>java.net.URI (no default value)</li>
 * <li>java.util.UUID (no default value)</li>
 * <li>java.sql.Date (no default value)</li>
 * <li>java.sql.Time (no default value)</li>
 * <li>java.sql.Timestamp (no default value)</li>
 * <li>java.time.LocalDate (no default value)</li>
 * <li>java.time.LocalDateTime (no default value)</li>
 * <li>java.time.LocalTime (no default value)</li>
 * <li>java.time.OffsetDateTime (no default value)</li>
 * <li>java.time.OffsetTime (no default value)</li>
 * <li>java.time.ZonedDateTime (no default value)</li>
 * <li>java.time.Duration (no default value)</li>
 * <li>java.time.MonthDay (no default value)</li>
 * <li>java.time.Period (no default value)</li>
 * <li>java.time.Year (no default value)</li>
 * <li>java.time.YearMonth (no default value)</li>
 * <li>java.time.ZoneId (no default value)</li>
 * <li>java.time.ZoneOffset (no default value)</li>
 * </ul>
 *
 * <p>For backwards compatibility, the standard Converters for primitive
 * types (and the corresponding wrapper classes) return a defined
 * default value when a conversion error occurs.  If you prefer to have a
 * {@link ConversionException} thrown instead, replace the standard Converter
 * instances with instances created with the zero-arguments constructor.  For
 * example, to cause the Converters for integers to throw an exception on
 * conversion errors, you could do this:</p>
 * <pre>
 *   // No-args constructor gets the version that throws exceptions
 *   Converter myConverter =
 *    new org.apache.commons.beanutils2.converter.IntegerConverter();
 *   ConvertUtils.register(myConverter, Integer.TYPE);    // Native type
 *   ConvertUtils.register(myConverter, Integer.class);   // Wrapper class
 * </pre>
 *
 * <p>
 * Converters generally treat null input as if it were invalid
 * input, ie they return their default value if one was specified when the
 * converter was constructed, and throw an exception otherwise. If you prefer
 * nulls to be preserved for converters that are converting to objects (not
 * primitives) then register a converter as above, passing a default value of
 * null to the converter constructor (and of course registering that converter
 * only for the .class target).
 * </p>
 *
 * <p>
 * When a converter is listed above as having no default value, then that
 * converter will throw an exception when passed null or an invalid value
 * as its input. In particular, by default the BigInteger and BigDecimal
 * converters have no default (and are therefore somewhat inconsistent
 * with the other numerical converters which all have zero as their default).
 * </p>
 *
 * <p>
 * Converters that generate <i>arrays</i> of each of the primitive types are
 * also automatically configured (including String[]). When passed null
 * or invalid input, these return an empty array (not null). See class
 * AbstractArrayConverter for the supported input formats for these converters.
 * </p>
 *
 * @since 1.7
 */

public class ConvertUtilsBean {

    private static final Integer ZERO = Integer.valueOf(0);
    private static final Character SPACE = Character.valueOf(' ');

    // ------------------------------------------------------- Class Methods
    /**
     * Get singleton instance
     * @return The singleton instance
     */
    protected static ConvertUtilsBean getInstance() {
        return BeanUtilsBean.getInstance().getConvertUtils();
    }

    // ------------------------------------------------------- Variables


    /**
     * The set of {@link Converter}s that can be used to convert Strings
     * into objects of a specified Class, keyed by the destination Class.
     */
    private final WeakFastHashMap<Class<?>, Converter> converters =
            new WeakFastHashMap<>();

    /**
     * The <code>Log</code> instance for this class.
     */
    private final Log log = LogFactory.getLog(ConvertUtilsBean.class);

    // ------------------------------------------------------- Constructors

    /** Construct a bean with standard converters registered */
    public ConvertUtilsBean() {
        converters.setFast(false);
        deregister();
        converters.setFast(true);
    }

    // --------------------------------------------------------- Public Methods

    /**
     * Convert the specified value into a String.  If the specified value
     * is an array, the first element (converted to a String) will be
     * returned.  The registered {@link Converter} for the
     * <code>java.lang.String</code> class will be used, which allows
     * applications to customize Object-&gt;String conversions (the default
     * implementation simply uses toString()).
     *
     * @param value Value to be converted (may be null)
     * @return The converted String value or null if value is null
     */
    public String convert(Object value) {

        if (value == null) {
            return null;
        } else if (value.getClass().isArray()) {
            if (Array.getLength(value) < 1) {
                return null;
            }
            value = Array.get(value, 0);
            if (value == null) {
                return null;
            }
            final Converter converter = lookup(String.class);
            return converter.convert(String.class, value);
        } else {
            final Converter converter = lookup(String.class);
            return converter.convert(String.class, value);
        }

    }


    /**
     * Convert the specified value to an object of the specified class (if
     * possible).  Otherwise, return a String representation of the value.
     *
     * @param value Value to be converted (may be null)
     * @param clazz Java class to be converted to (must not be null)
     * @return The converted value
     *
     * @throws ConversionException if thrown by an underlying Converter
     */
    public Object convert(final String value, final Class<?> clazz) {

        if (log.isDebugEnabled()) {
            log.debug("Convert string '" + value + "' to class '" +
                      clazz.getName() + "'");
        }
        Converter converter = lookup(clazz);
        if (converter == null) {
            converter = lookup(String.class);
        }
        if (log.isTraceEnabled()) {
            log.trace("  Using converter " + converter);
        }
        return converter.convert(clazz, value);

    }


    /**
     * Convert an array of specified values to an array of objects of the
     * specified class (if possible).  If the specified Java class is itself
     * an array class, this class will be the type of the returned value.
     * Otherwise, an array will be constructed whose component type is the
     * specified class.
     *
     * @param values Array of values to be converted
     * @param clazz Java array or element class to be converted to (must not be null)
     * @return The converted value
     *
     * @throws ConversionException if thrown by an underlying Converter
     */
    public Object convert(final String[] values, final Class<?> clazz) {

        Class<?> type = clazz;
        if (clazz.isArray()) {
            type = clazz.getComponentType();
        }
        if (log.isDebugEnabled()) {
            log.debug("Convert String[" + values.length + "] to class '" +
                      type.getName() + "[]'");
        }
        Converter converter = lookup(type);
        if (converter == null) {
            converter = lookup(String.class);
        }
        if (log.isTraceEnabled()) {
            log.trace("  Using converter " + converter);
        }
        final Object array = Array.newInstance(type, values.length);
        for (int i = 0; i < values.length; i++) {
            Array.set(array, i, converter.convert(type, values[i]));
        }
        return array;

    }


    /**
     * Convert the value to an object of the specified class (if
     * possible). If no converter for the desired target type is registered,
     * the passed in object is returned unchanged.
     *
     * @param value Value to be converted (may be null)
     * @param targetType Class of the value to be converted to (must not be null)
     * @return The converted value
     *
     * @throws ConversionException if thrown by an underlying Converter
     */
    public Object convert(final Object value, final Class<?> targetType) {

        final Class<?> sourceType = value == null ? null : value.getClass();

        if (log.isDebugEnabled()) {
            if (value == null) {
                log.debug("Convert null value to type '" +
                        targetType.getName() + "'");
            } else {
                log.debug("Convert type '" + sourceType.getName() + "' value '" + value +
                      "' to type '" + targetType.getName() + "'");
            }
        }

        Object converted = value;
        Converter converter = lookup(sourceType, targetType);
        if (converter != null) {
            if (log.isTraceEnabled()) {
                log.trace("  Using converter " + converter);
            }
            converted = converter.convert(targetType, value);
        }
        if (String.class.equals(targetType) && converted != null &&
                !(converted instanceof String)) {

            // NOTE: For backwards compatibility, if the Converter
            //       doesn't handle  conversion-->String then
            //       use the registered String Converter
            converter = lookup(String.class);
            if (converter != null) {
                if (log.isTraceEnabled()) {
                    log.trace("  Using converter " + converter);
                }
                converted = converter.convert(String.class, converted);
            }

            // If the object still isn't a String, use toString() method
            if (converted != null && !(converted instanceof String)) {
                converted = converted.toString();
            }

        }
        return converted;

    }

    /**
     * Remove all registered {@link Converter}s, and re-establish the
     * standard Converters.
     */
    public void deregister() {

        converters.clear();

        registerPrimitives(false);
        registerStandard(false, false);
        registerOther(true);
        registerArrays(false, 0);
        register(BigDecimal.class, new BigDecimalConverter());
        register(BigInteger.class, new BigIntegerConverter());
    }

    /**
     * Register the provided converters with the specified defaults.
     *
     * @param throwException <code>true</code> if the converters should
     * throw an exception when a conversion error occurs, otherwise
     * <code>false</code> if a default value should be used.
     * @param defaultNull <code>true</code>if the <i>standard</i> converters
     * (see {@link ConvertUtilsBean#registerStandard(boolean, boolean)})
     * should use a default value of <code>null</code>, otherwise <code>false</code>.
     * N.B. This values is ignored if <code>throwException</code> is <code>true</code>
     * @param defaultArraySize The size of the default array value for array converters
     * (N.B. This values is ignored if <code>throwException</code> is <code>true</code>).
     * Specifying a value less than zero causes a <code>null</code> value to be used for
     * the default.
     */
    public void register(final boolean throwException, final boolean defaultNull, final int defaultArraySize) {
        registerPrimitives(throwException);
        registerStandard(throwException, defaultNull);
        registerOther(throwException);
        registerArrays(throwException, defaultArraySize);
    }

    /**
     * Register the converters for primitive types.
     * </p>
     * This method registers the following converters:
     * <ul>
     *     <li><code>Boolean.TYPE</code> - {@link BooleanConverter}</li>
     *     <li><code>Byte.TYPE</code> - {@link ByteConverter}</li>
     *     <li><code>Character.TYPE</code> - {@link CharacterConverter}</li>
     *     <li><code>Double.TYPE</code> - {@link DoubleConverter}</li>
     *     <li><code>Float.TYPE</code> - {@link FloatConverter}</li>
     *     <li><code>Integer.TYPE</code> - {@link IntegerConverter}</li>
     *     <li><code>Long.TYPE</code> - {@link LongConverter}</li>
     *     <li><code>Short.TYPE</code> - {@link ShortConverter}</li>
     * </ul>
     * @param throwException <code>true</code> if the converters should
     * throw an exception when a conversion error occurs, otherwise <code>
     * <code>false</code> if a default value should be used.
     */
    private void registerPrimitives(final boolean throwException) {
        register(Boolean.TYPE,   throwException ? new BooleanConverter()    : new BooleanConverter(Boolean.FALSE));
        register(Byte.TYPE,      throwException ? new ByteConverter()       : new ByteConverter(ZERO));
        register(Character.TYPE, throwException ? new CharacterConverter()  : new CharacterConverter(SPACE));
        register(Double.TYPE,    throwException ? new DoubleConverter()     : new DoubleConverter(ZERO));
        register(Float.TYPE,     throwException ? new FloatConverter()      : new FloatConverter(ZERO));
        register(Integer.TYPE,   throwException ? new IntegerConverter()    : new IntegerConverter(ZERO));
        register(Long.TYPE,      throwException ? new LongConverter()       : new LongConverter(ZERO));
        register(Short.TYPE,     throwException ? new ShortConverter()      : new ShortConverter(ZERO));
    }

    /**
     * Register the converters for standard types.
     * </p>
     * This method registers the following converters:
     * <ul>
     *     <li><code>BigDecimal.class</code> - {@link BigDecimalConverter}</li>
     *     <li><code>BigInteger.class</code> - {@link BigIntegerConverter}</li>
     *     <li><code>Boolean.class</code> - {@link BooleanConverter}</li>
     *     <li><code>Byte.class</code> - {@link ByteConverter}</li>
     *     <li><code>Character.class</code> - {@link CharacterConverter}</li>
     *     <li><code>Double.class</code> - {@link DoubleConverter}</li>
     *     <li><code>Float.class</code> - {@link FloatConverter}</li>
     *     <li><code>Integer.class</code> - {@link IntegerConverter}</li>
     *     <li><code>Long.class</code> - {@link LongConverter}</li>
     *     <li><code>Short.class</code> - {@link ShortConverter}</li>
     *     <li><code>String.class</code> - {@link StringConverter}</li>
     * </ul>
     * @param throwException <code>true</code> if the converters should
     * throw an exception when a conversion error occurs, otherwise <code>
     * <code>false</code> if a default value should be used.
     * @param defaultNull <code>true</code>if the <i>standard</i> converters
     * (see {@link ConvertUtilsBean#registerStandard(boolean, boolean)})
     * should use a default value of <code>null</code>, otherwise <code>false</code>.
     * N.B. This values is ignored if <code>throwException</code> is <code>true</code>
     */
    private void registerStandard(final boolean throwException, final boolean defaultNull) {

        final Number     defaultNumber     = defaultNull ? null : ZERO;
        final BigDecimal bigDecDeflt       = defaultNull ? null : new BigDecimal("0.0");
        final BigInteger bigIntDeflt       = defaultNull ? null : new BigInteger("0");
        final Boolean    booleanDefault    = defaultNull ? null : Boolean.FALSE;
        final Character  charDefault       = defaultNull ? null : SPACE;
        final String     stringDefault     = defaultNull ? null : "";

        register(BigDecimal.class, throwException ? new BigDecimalConverter() : new BigDecimalConverter(bigDecDeflt));
        register(BigInteger.class, throwException ? new BigIntegerConverter() : new BigIntegerConverter(bigIntDeflt));
        register(Boolean.class,    throwException ? new BooleanConverter()    : new BooleanConverter(booleanDefault));
        register(Byte.class,       throwException ? new ByteConverter()       : new ByteConverter(defaultNumber));
        register(Character.class,  throwException ? new CharacterConverter()  : new CharacterConverter(charDefault));
        register(Double.class,     throwException ? new DoubleConverter()     : new DoubleConverter(defaultNumber));
        register(Float.class,      throwException ? new FloatConverter()      : new FloatConverter(defaultNumber));
        register(Integer.class,    throwException ? new IntegerConverter()    : new IntegerConverter(defaultNumber));
        register(Long.class,       throwException ? new LongConverter()       : new LongConverter(defaultNumber));
        register(Short.class,      throwException ? new ShortConverter()      : new ShortConverter(defaultNumber));
        register(String.class,     throwException ? new StringConverter()     : new StringConverter(stringDefault));

    }

    /**
     * Register the converters for other types.
     * </p>
     * This method registers the following converters:
     * <ul>
     *     <li><code>Class.class</code> - {@link ClassConverter}</li>
     *     <li><code>Enum.class</code> - {@link EnumConverter}</li>
     *     <li><code>java.util.Date.class</code> - {@link DateConverter}</li>
     *     <li><code>java.util.Calendar.class</code> - {@link CalendarConverter}</li>
     *     <li><code>File.class</code> - {@link FileConverter}</li>
     *     <li><code>Path.class</code> - {@link PathConverter}</li>
     *     <li><code>java.sql.Date.class</code> - {@link SqlDateConverter}</li>
     *     <li><code>java.sql.Time.class</code> - {@link SqlTimeConverter}</li>
     *     <li><code>java.sql.Timestamp.class</code> - {@link SqlTimestampConverter}</li>
     *     <li><code>URL.class</code> - {@link URLConverter}</li>
     *     <li><code>URI.class</code> - {@link URIConverter}</li>
     *     <li><code>UUID.class</code> - {@link UUIDConverter}</li>
     *     <li><code>LocalDate.class</code> - {@link LocalDateConverter}</li>
     *     <li><code>LocalDateTime.class</code> - {@link LocalDateTimeConverter}</li>
     *     <li><code>LocalTime.class</code> - {@link LocalTimeConverter}</li>
     *     <li><code>OffsetDateTime.class</code> - {@link OffsetDateTimeConverter}</li>
     *     <li><code>OffsetTime.class</code> - {@link OffsetTimeConverter}</li>
     *     <li><code>ZonedDateTime.class</code> - {@link ZonedDateTimeConverter}</li>
     *     <li><code>Duration.class</code> - {@link DurationConverter}</li>
     *     <li><code>MonthDay.class</code> - {@link MonthDayConverter}</li>
     *     <li><code>Period.class</code> - {@link PeriodConverter}</li>
     *     <li><code>Year.class</code> - {@link YearConverter}</li>
     *     <li><code>YearMonth.class</code> - {@link YearMonthConverter}</li>
     *     <li><code>ZoneId.class</code> - {@link ZoneIdConverter}</li>
     *     <li><code>ZoneOffset.class</code> - {@link ZoneOffsetConverter}</li>
     * </ul>
     * @param throwException <code>true</code> if the converters should
     * throw an exception when a conversion error occurs, otherwise <code>
     * <code>false</code> if a default value should be used.
     */
    private void registerOther(final boolean throwException) {
<<<<<<< HEAD
        register(Class.class,         throwException ? new ClassConverter()        : new ClassConverter(null));
        register(Enum.class,          throwException ? new EnumConverter()         : new EnumConverter(null));
        register(java.util.Date.class, throwException ? new DateConverter()        : new DateConverter(null));
        register(Calendar.class,      throwException ? new CalendarConverter()     : new CalendarConverter(null));
        register(File.class,          throwException ? new FileConverter()         : new FileConverter(null));
        register(Path.class,          throwException ? new PathConverter()         : new PathConverter(null));
        register(java.sql.Date.class, throwException ? new SqlDateConverter()      : new SqlDateConverter(null));
        register(java.sql.Time.class, throwException ? new SqlTimeConverter()      : new SqlTimeConverter(null));
        register(Timestamp.class,     throwException ? new SqlTimestampConverter() : new SqlTimestampConverter(null));
        register(URL.class,           throwException ? new URLConverter()          : new URLConverter(null));
        register(URI.class,           throwException ? new URIConverter()          : new URIConverter(null));
        register(UUID.class,          throwException ? new UUIDConverter()         : new UUIDConverter(null));
=======
    	// @formatter:off
        register(Class.class,          throwException ? new ClassConverter()          : new ClassConverter(null));
        register(java.util.Date.class, throwException ? new DateConverter()           : new DateConverter(null));
        register(Calendar.class,       throwException ? new CalendarConverter()       : new CalendarConverter(null));
        register(File.class,           throwException ? new FileConverter()           : new FileConverter(null));
        register(Path.class,           throwException ? new PathConverter()           : new PathConverter(null));
        register(java.sql.Date.class,  throwException ? new SqlDateConverter()        : new SqlDateConverter(null));
        register(java.sql.Time.class,  throwException ? new SqlTimeConverter()        : new SqlTimeConverter(null));
        register(Timestamp.class,      throwException ? new SqlTimestampConverter()   : new SqlTimestampConverter(null));
        register(URL.class,            throwException ? new URLConverter()            : new URLConverter(null));
        register(URI.class,            throwException ? new URIConverter()            : new URIConverter(null));
        register(UUID.class,           throwException ? new UUIDConverter()           : new UUIDConverter(null));
        register(LocalDate.class,      throwException ? new LocalDateConverter()      : new LocalDateConverter(null));
        register(LocalDateTime.class,  throwException ? new LocalDateTimeConverter()  : new LocalDateTimeConverter(null));
        register(LocalTime.class,      throwException ? new LocalTimeConverter()      : new LocalTimeConverter(null));
        register(OffsetDateTime.class, throwException ? new OffsetDateTimeConverter() : new OffsetDateTimeConverter(null));
        register(OffsetTime.class,     throwException ? new OffsetTimeConverter()     : new OffsetTimeConverter(null));
        register(ZonedDateTime.class,  throwException ? new ZonedDateTimeConverter()  : new ZonedDateTimeConverter(null));
        register(Duration.class,       throwException ? new DurationConverter()       : new DurationConverter(null));
        register(MonthDay.class,       throwException ? new MonthDayConverter()       : new MonthDayConverter(null));
        register(Period.class,         throwException ? new PeriodConverter()         : new PeriodConverter(null));
        register(Year.class,           throwException ? new YearConverter()           : new YearConverter(null));
        register(YearMonth.class,      throwException ? new YearMonthConverter()      : new YearMonthConverter(null));
        register(ZoneId.class,         throwException ? new ZoneIdConverter()         : new ZoneIdConverter(null));
        register(ZoneOffset.class,     throwException ? new ZoneOffsetConverter()     : new ZoneOffsetConverter(null));
        // @formatter:on
>>>>>>> 6c0432a4
    }

    /**
     * Register array converters.
     *
     * @param throwException <code>true</code> if the converters should
     * throw an exception when a conversion error occurs, otherwise <code>
     * <code>false</code> if a default value should be used.
     * @param defaultArraySize The size of the default array value for array converters
     * (N.B. This values is ignored if <code>throwException</code> is <code>true</code>).
     * Specifying a value less than zero causes a <code>null<code> value to be used for
     * the default.
     */
    private void registerArrays(final boolean throwException, final int defaultArraySize) {
    	// @formatter:off

        // Primitives
        registerArrayConverter(Boolean.TYPE,   new BooleanConverter(),   throwException, defaultArraySize);
        registerArrayConverter(Byte.TYPE,      new ByteConverter(),      throwException, defaultArraySize);
        registerArrayConverter(Character.TYPE, new CharacterConverter(), throwException, defaultArraySize);
        registerArrayConverter(Double.TYPE,    new DoubleConverter(),    throwException, defaultArraySize);
        registerArrayConverter(Float.TYPE,     new FloatConverter(),     throwException, defaultArraySize);
        registerArrayConverter(Integer.TYPE,   new IntegerConverter(),   throwException, defaultArraySize);
        registerArrayConverter(Long.TYPE,      new LongConverter(),      throwException, defaultArraySize);
        registerArrayConverter(Short.TYPE,     new ShortConverter(),     throwException, defaultArraySize);

        // Standard
        registerArrayConverter(BigDecimal.class, new BigDecimalConverter(), throwException, defaultArraySize);
        registerArrayConverter(BigInteger.class, new BigIntegerConverter(), throwException, defaultArraySize);
        registerArrayConverter(Boolean.class,    new BooleanConverter(),    throwException, defaultArraySize);
        registerArrayConverter(Byte.class,       new ByteConverter(),       throwException, defaultArraySize);
        registerArrayConverter(Character.class,  new CharacterConverter(),  throwException, defaultArraySize);
        registerArrayConverter(Double.class,     new DoubleConverter(),     throwException, defaultArraySize);
        registerArrayConverter(Float.class,      new FloatConverter(),      throwException, defaultArraySize);
        registerArrayConverter(Integer.class,    new IntegerConverter(),    throwException, defaultArraySize);
        registerArrayConverter(Long.class,       new LongConverter(),       throwException, defaultArraySize);
        registerArrayConverter(Short.class,      new ShortConverter(),      throwException, defaultArraySize);
        registerArrayConverter(String.class,     new StringConverter(),     throwException, defaultArraySize);

        // Other
<<<<<<< HEAD
        registerArrayConverter(Class.class,          new ClassConverter(),        throwException, defaultArraySize);
        registerArrayConverter(Enum.class,           new EnumConverter(),         throwException, defaultArraySize);
        registerArrayConverter(java.util.Date.class, new DateConverter(),         throwException, defaultArraySize);
        registerArrayConverter(Calendar.class,       new DateConverter(),         throwException, defaultArraySize);
        registerArrayConverter(File.class,           new FileConverter(),         throwException, defaultArraySize);
        registerArrayConverter(Path.class,           new PathConverter(),         throwException, defaultArraySize);
        registerArrayConverter(java.sql.Date.class,  new SqlDateConverter(),      throwException, defaultArraySize);
        registerArrayConverter(java.sql.Time.class,  new SqlTimeConverter(),      throwException, defaultArraySize);
        registerArrayConverter(Timestamp.class,      new SqlTimestampConverter(), throwException, defaultArraySize);
        registerArrayConverter(URL.class,            new URLConverter(),          throwException, defaultArraySize);
        registerArrayConverter(URI.class,            new URIConverter(),          throwException, defaultArraySize);
        registerArrayConverter(UUID.class,           new UUIDConverter(),         throwException, defaultArraySize);

=======
        registerArrayConverter(Class.class,          new ClassConverter(),         throwException, defaultArraySize);
        registerArrayConverter(java.util.Date.class, new DateConverter(),          throwException, defaultArraySize);
        registerArrayConverter(Calendar.class,       new DateConverter(),          throwException, defaultArraySize);
        registerArrayConverter(File.class,           new FileConverter(),          throwException, defaultArraySize);
        registerArrayConverter(Path.class,           new PathConverter(),          throwException, defaultArraySize);
        registerArrayConverter(java.sql.Date.class,  new SqlDateConverter(),       throwException, defaultArraySize);
        registerArrayConverter(java.sql.Time.class,  new SqlTimeConverter(),       throwException, defaultArraySize);
        registerArrayConverter(Timestamp.class,      new SqlTimestampConverter(),  throwException, defaultArraySize);
        registerArrayConverter(URL.class,            new URLConverter(),           throwException, defaultArraySize);
        registerArrayConverter(URI.class,            new URIConverter(),           throwException, defaultArraySize);
        registerArrayConverter(UUID.class,           new UUIDConverter(),          throwException, defaultArraySize);
        registerArrayConverter(LocalDate.class,      new LocalDateConverter(),     throwException, defaultArraySize);
        registerArrayConverter(LocalDateTime.class,  new LocalDateTimeConverter(), throwException, defaultArraySize);
        registerArrayConverter(LocalTime.class,      new LocalTimeConverter(),     throwException, defaultArraySize);
        registerArrayConverter(OffsetDateTime.class, new OffsetDateTimeConverter(),throwException, defaultArraySize);
        registerArrayConverter(OffsetTime.class,     new OffsetTimeConverter(),    throwException, defaultArraySize);
        registerArrayConverter(ZonedDateTime.class,  new ZonedDateTimeConverter(), throwException, defaultArraySize);
        registerArrayConverter(Duration.class,       new DurationConverter(),      throwException, defaultArraySize);
        registerArrayConverter(MonthDay.class,       new MonthDayConverter(),      throwException, defaultArraySize);
        registerArrayConverter(Period.class,         new PeriodConverter(),        throwException, defaultArraySize);
        registerArrayConverter(Year.class,           new YearConverter(),          throwException, defaultArraySize);
        registerArrayConverter(YearMonth.class,      new YearMonthConverter(),     throwException, defaultArraySize);
        registerArrayConverter(ZoneId.class,         new ZoneIdConverter(),        throwException, defaultArraySize);
        registerArrayConverter(ZoneOffset.class,     new ZoneOffsetConverter(),    throwException, defaultArraySize);
        // @formatter:on
>>>>>>> 6c0432a4
    }

    /**
     * Register a new ArrayConverter with the specified element delegate converter
     * that returns a default array of the specified size in the event of conversion errors.
     *
     * @param componentType The component type of the array
     * @param componentConverter The converter to delegate to for the array elements
     * @param throwException Whether a conversion exception should be thrown or a default
     * value used in the event of a conversion error
     * @param defaultArraySize The size of the default array
     */
    private void registerArrayConverter(final Class<?> componentType, final Converter componentConverter,
            final boolean throwException, final int defaultArraySize) {
        final Class<?> arrayType = Array.newInstance(componentType, 0).getClass();
        Converter arrayConverter = null;
        if (throwException) {
            arrayConverter = new ArrayConverter(arrayType, componentConverter);
        } else {
            arrayConverter = new ArrayConverter(arrayType, componentConverter, defaultArraySize);
        }
        register(arrayType, arrayConverter);
    }

    /** strictly for convenience since it has same parameter order as Map.put */
    private void register(final Class<?> clazz, final Converter converter) {
        register(new ConverterFacade(converter), clazz);
    }

    /**
     * Remove any registered {@link Converter} for the specified destination
     * <code>Class</code>.
     *
     * @param clazz Class for which to remove a registered Converter
     */
    public void deregister(final Class<?> clazz) {

        converters.remove(clazz);

    }


    /**
     * Look up and return any registered {@link Converter} for the specified
     * destination class; if there is no registered Converter, return
     * <code>null</code>.
     *
     * @param clazz Class for which to return a registered Converter
     * @return The registered {@link Converter} or <code>null</code> if not found
     */
    public Converter lookup(final Class<?> clazz) {

        return converters.get(clazz);

    }

    /**
     * Look up and return any registered {@link Converter} for the specified
     * source and destination class; if there is no registered Converter,
     * return <code>null</code>.
     *
     * @param sourceType Class of the value being converted
     * @param targetType Class of the value to be converted to
     * @return The registered {@link Converter} or <code>null</code> if not found
     */
    public Converter lookup(final Class<?> sourceType, final Class<?> targetType) {

        if (targetType == null) {
            throw new IllegalArgumentException("Target type is missing");
        }
        if (sourceType == null) {
            return lookup(targetType);
        }

        Converter converter = null;
        // Convert --> String
        if (targetType == String.class) {
            converter = lookup(sourceType);
            if (converter == null && (sourceType.isArray() ||
                        Collection.class.isAssignableFrom(sourceType))) {
                converter = lookup(String[].class);
            }
            if (converter == null) {
                converter = lookup(String.class);
            }
            return converter;
        }

        // Convert --> String array
        if (targetType == String[].class) {
            if (sourceType.isArray() || Collection.class.isAssignableFrom(sourceType)) {
                converter = lookup(sourceType);
            }
            if (converter == null) {
                converter = lookup(String[].class);
            }
            return converter;
        }

        return lookup(targetType);

    }

    /**
     * Register a custom {@link Converter} for the specified destination
     * <code>Class</code>, replacing any previously registered Converter.
     *
     * @param converter Converter to be registered
     * @param clazz Destination class for conversions performed by this
     *  Converter
     */
    public void register(final Converter converter, final Class<?> clazz) {

        converters.put(clazz, converter);

    }
}<|MERGE_RESOLUTION|>--- conflicted
+++ resolved
@@ -55,11 +55,8 @@
 import org.apache.commons.beanutils2.converters.ConverterFacade;
 import org.apache.commons.beanutils2.converters.DateConverter;
 import org.apache.commons.beanutils2.converters.DoubleConverter;
-<<<<<<< HEAD
 import org.apache.commons.beanutils2.converters.EnumConverter;
-=======
 import org.apache.commons.beanutils2.converters.DurationConverter;
->>>>>>> 6c0432a4
 import org.apache.commons.beanutils2.converters.FileConverter;
 import org.apache.commons.beanutils2.converters.FloatConverter;
 import org.apache.commons.beanutils2.converters.IntegerConverter;
@@ -524,22 +521,9 @@
      * <code>false</code> if a default value should be used.
      */
     private void registerOther(final boolean throwException) {
-<<<<<<< HEAD
-        register(Class.class,         throwException ? new ClassConverter()        : new ClassConverter(null));
-        register(Enum.class,          throwException ? new EnumConverter()         : new EnumConverter(null));
-        register(java.util.Date.class, throwException ? new DateConverter()        : new DateConverter(null));
-        register(Calendar.class,      throwException ? new CalendarConverter()     : new CalendarConverter(null));
-        register(File.class,          throwException ? new FileConverter()         : new FileConverter(null));
-        register(Path.class,          throwException ? new PathConverter()         : new PathConverter(null));
-        register(java.sql.Date.class, throwException ? new SqlDateConverter()      : new SqlDateConverter(null));
-        register(java.sql.Time.class, throwException ? new SqlTimeConverter()      : new SqlTimeConverter(null));
-        register(Timestamp.class,     throwException ? new SqlTimestampConverter() : new SqlTimestampConverter(null));
-        register(URL.class,           throwException ? new URLConverter()          : new URLConverter(null));
-        register(URI.class,           throwException ? new URIConverter()          : new URIConverter(null));
-        register(UUID.class,          throwException ? new UUIDConverter()         : new UUIDConverter(null));
-=======
-    	// @formatter:off
+    	  // @formatter:off
         register(Class.class,          throwException ? new ClassConverter()          : new ClassConverter(null));
+        register(Enum.class,           throwException ? new EnumConverter()           : new EnumConverter(null));
         register(java.util.Date.class, throwException ? new DateConverter()           : new DateConverter(null));
         register(Calendar.class,       throwException ? new CalendarConverter()       : new CalendarConverter(null));
         register(File.class,           throwException ? new FileConverter()           : new FileConverter(null));
@@ -564,7 +548,6 @@
         register(ZoneId.class,         throwException ? new ZoneIdConverter()         : new ZoneIdConverter(null));
         register(ZoneOffset.class,     throwException ? new ZoneOffsetConverter()     : new ZoneOffsetConverter(null));
         // @formatter:on
->>>>>>> 6c0432a4
     }
 
     /**
@@ -605,22 +588,8 @@
         registerArrayConverter(String.class,     new StringConverter(),     throwException, defaultArraySize);
 
         // Other
-<<<<<<< HEAD
-        registerArrayConverter(Class.class,          new ClassConverter(),        throwException, defaultArraySize);
-        registerArrayConverter(Enum.class,           new EnumConverter(),         throwException, defaultArraySize);
-        registerArrayConverter(java.util.Date.class, new DateConverter(),         throwException, defaultArraySize);
-        registerArrayConverter(Calendar.class,       new DateConverter(),         throwException, defaultArraySize);
-        registerArrayConverter(File.class,           new FileConverter(),         throwException, defaultArraySize);
-        registerArrayConverter(Path.class,           new PathConverter(),         throwException, defaultArraySize);
-        registerArrayConverter(java.sql.Date.class,  new SqlDateConverter(),      throwException, defaultArraySize);
-        registerArrayConverter(java.sql.Time.class,  new SqlTimeConverter(),      throwException, defaultArraySize);
-        registerArrayConverter(Timestamp.class,      new SqlTimestampConverter(), throwException, defaultArraySize);
-        registerArrayConverter(URL.class,            new URLConverter(),          throwException, defaultArraySize);
-        registerArrayConverter(URI.class,            new URIConverter(),          throwException, defaultArraySize);
-        registerArrayConverter(UUID.class,           new UUIDConverter(),         throwException, defaultArraySize);
-
-=======
         registerArrayConverter(Class.class,          new ClassConverter(),         throwException, defaultArraySize);
+        registerArrayConverter(Enum.class,           new EnumConverter(),          throwException, defaultArraySize);
         registerArrayConverter(java.util.Date.class, new DateConverter(),          throwException, defaultArraySize);
         registerArrayConverter(Calendar.class,       new DateConverter(),          throwException, defaultArraySize);
         registerArrayConverter(File.class,           new FileConverter(),          throwException, defaultArraySize);
@@ -645,7 +614,6 @@
         registerArrayConverter(ZoneId.class,         new ZoneIdConverter(),        throwException, defaultArraySize);
         registerArrayConverter(ZoneOffset.class,     new ZoneOffsetConverter(),    throwException, defaultArraySize);
         // @formatter:on
->>>>>>> 6c0432a4
     }
 
     /**
