--- conflicted
+++ resolved
@@ -20,12 +20,8 @@
 
 jdk:
   - oraclejdk8
-<<<<<<< HEAD
-  - openjdk11
-=======
   - oraclejdk11
   - openjdk8
->>>>>>> f8ddc612
 
 after_success:
-  - mvn clean cobertura:cobertura coveralls:report
+  - mvn clean cobertura:cobertura coveralls:report